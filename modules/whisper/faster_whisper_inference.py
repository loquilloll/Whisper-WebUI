--- conflicted
+++ resolved
@@ -141,10 +141,7 @@
             model_size_or_path=self.current_model_size,
             download_root=self.model_dir,
             compute_type=self.current_compute_type,
-<<<<<<< HEAD
-=======
             local_files_only=local_files_only
->>>>>>> 8b062449
         )
 
     def get_model_paths(self):
